# -*- coding: utf-8 -*-

import numpy as np

class SwimmerParameters(object):
    """A collection of parameters related to a single swimmer.
    
    Attributes:
        CE: Constant that determines the length of Edge panels.
        DELTA_CORE: Constant used in wake_rollup to avoid singularities near
            wake panels.
        SW_KUTTA: Switch for Kutta condition (explicit or unsteady).
    """
    def __init__(self, CE, DELTA_CORE, SW_KUTTA):
        self.CE = CE
        self.DELTA_CORE = DELTA_CORE
        self.SW_KUTTA = SW_KUTTA
<<<<<<< HEAD

=======
        
>>>>>>> 8afa9207
class GeoVDVParameters(object):
    """A collection of parameters related to a body geometry.
    
    Attributes:
        SW_GEOMETRY: String describing the geometry type (used as a switch).
        N_SPAN: Number of spanwise body panels.
        N_CHORD: Number of chordwise body panels.
        S: Collocation point shifting coefficient.
        C: Body chord length.
        SPAN: Span length of body.
        K, EPSILON: Van de Vooren airfoil parameters.
    """
    def __init__(self, N_CHORD, N_SPAN, S, C, SPAN, K, EPSILON):
        self.SW_GEOMETRY = 'VDV'
        self.N_CHORD = N_CHORD
        self.N_SPAN = N_SPAN
        self.S = S
        self.C = C
        self.SPAN = SPAN
        self.K = K
        self.EPSILON = EPSILON
        
class GeoFPParameters(object):
    """A collection of parameters related to a body geometry.
    
    Attributes:
        SW_GEOMETRY: String describing the geometry type (used as a switch).
        N_SPAN: Number of spanwise body panels.
        N_CHORD: Number of chordwise body panels.
        S: Collocation point shifting coefficient.
        C: Body chord length.
        SPAN: Span length of body.
        D: Diameter of leading and trailing edge circles.
    """
    def __init__(self, N_CHORD, N_SPAN, S, C, SPAN, D):
        self.SW_GEOMETRY = 'FP'
        self.N_CHORD = N_CHORD
        self.N_SPAN = N_SPAN
        self.S = S
        self.C = C
        self.SPAN = SPAN
        self.D = D
        
class GeoTDParameters(object):
    """A collection of parameters related to a body geometry.
    
    Attributes:
        SW_GEOMETRY: String describing the geometry type (used as a switch).
        N_SPAN: Number of spanwise body panels.
        N_CHORD: Number of chordwise body panels.
        S: Collocation point shifting coefficient.
        C: Body chord length.
        SPAN: Span length of body.
        D: Diameter of leading and trailing edge circles.
    """
    def __init__(self, N_CHORD, N_SPAN, S, C, SPAN, D):
        self.SW_GEOMETRY = 'TD'
        self.N_CHORD = N_CHORD
        self.N_SPAN = N_SPAN
        self.S = S
        self.C = C
        self.SPAN = SPAN
        self.D = D
<<<<<<< HEAD
    
=======
#==============================================================================
# # Re_organize according to Emre's code.
#==============================================================================
>>>>>>> 8afa9207
class MotionParameters(object):
    """A collection of parameters related to a swimmer's path of motion.
    
    Attributes:
        X0, Y0, Z0: Initial position of the leading edge (absolute frame).
        V0: Free-stream velocity.
        THETA_MAX: Maximum pitching angle of the body.
        HEAVE_MAX: Maximum heaving amplitude.
        F: Frequency of the body's pitching motion.
        PHI: Phase offset of the body's pitching motion.
    """
<<<<<<< HEAD
    def __init__(self, X0, Y0, Z0, V0, THETA_MAX, F, PHI):
=======
    def __init__(self, X0, Y0, Z0, V0, THETA_MAX, HEAVE_MAX, F, PHI):
>>>>>>> 8afa9207
        self.X0 = X0
        self.Y0 = Y0
        self.Z0 = Z0
        self.V0 = V0
        self.THETA_MAX = THETA_MAX
        self.HEAVE_MAX = HEAVE_MAX
        self.F = F
        self.PHI = PHI
    
class BodyBFC(object):
    """A collection of body-frame coordinates for a Body object.
    
    Attributes:
        x, y, z: Body-frame panel endpoint positions.
        x_mid, y_mid, z_mid: Body-frame panel midpoint positions (unshifted).
    """
    def __init__(self, x, y, z, x_mid, y_mid, z_mid):
        self.x = x
        self.y = y
        self.z = z
<<<<<<< HEAD
        self.x_col = x_col
        self.z_col = z_col
    
=======
        self.x_mid = x_mid
        self.y_mid = y_mid
        self.z_mid = z_mid
        
#==============================================================================
# # Make sure about that part.
#==============================================================================
>>>>>>> 8afa9207
class BodyAFC(object):
    """A collection of absolute-frame coordinates for a Body object.
    
    Attributes:
        N: Total number of body panels.
        x, y, z: Panel endpoint positions.
        x_col, y_col, z_col: Panel collocation point positions (shifted midpoints).
        x_mid, y_mid, z_mid: Panel midpoint positions.
        x_neut, y_neut, z_neut: Point arrays along the body's neutral axis.
        x_le, y_le, z_le: Position of the body's leading edge point.
    """
    def __init__(self, N):
        self.N = N
        self.x = np.empty(N+1)
        self.y = np.empty(N+1)
        self.z = np.empty(N+1)
        self.x_col = np.empty(N)
        self.y_col = np.empty(N)
        self.z_col = np.empty(N)
        self.x_mid = np.zeros((3,N))
        self.y_mid = np.zeros((3,N))
        self.z_mid = np.zeros((3,N))
        self.x_neut = np.empty(N)
        self.y_neut = np.empty(N)
        self.z_neut = np.empty(N)
        self.x_le = 0.
        self.y_le = 0.
        self.z_le = 0.<|MERGE_RESOLUTION|>--- conflicted
+++ resolved
@@ -15,11 +15,7 @@
         self.CE = CE
         self.DELTA_CORE = DELTA_CORE
         self.SW_KUTTA = SW_KUTTA
-<<<<<<< HEAD
 
-=======
-        
->>>>>>> 8afa9207
 class GeoVDVParameters(object):
     """A collection of parameters related to a body geometry.
     
@@ -83,13 +79,10 @@
         self.C = C
         self.SPAN = SPAN
         self.D = D
-<<<<<<< HEAD
-    
-=======
+
 #==============================================================================
 # # Re_organize according to Emre's code.
 #==============================================================================
->>>>>>> 8afa9207
 class MotionParameters(object):
     """A collection of parameters related to a swimmer's path of motion.
     
@@ -101,11 +94,7 @@
         F: Frequency of the body's pitching motion.
         PHI: Phase offset of the body's pitching motion.
     """
-<<<<<<< HEAD
-    def __init__(self, X0, Y0, Z0, V0, THETA_MAX, F, PHI):
-=======
     def __init__(self, X0, Y0, Z0, V0, THETA_MAX, HEAVE_MAX, F, PHI):
->>>>>>> 8afa9207
         self.X0 = X0
         self.Y0 = Y0
         self.Z0 = Z0
@@ -126,11 +115,6 @@
         self.x = x
         self.y = y
         self.z = z
-<<<<<<< HEAD
-        self.x_col = x_col
-        self.z_col = z_col
-    
-=======
         self.x_mid = x_mid
         self.y_mid = y_mid
         self.z_mid = z_mid
@@ -138,7 +122,6 @@
 #==============================================================================
 # # Make sure about that part.
 #==============================================================================
->>>>>>> 8afa9207
 class BodyAFC(object):
     """A collection of absolute-frame coordinates for a Body object.
     
